--- conflicted
+++ resolved
@@ -1137,7 +1137,6 @@
                                       }}
                                     >
                                       <span
-<<<<<<< HEAD
                                         className="w-full break-words leading-tight text-foreground/90"
                                         style={{
                                           whiteSpace: "pre-wrap",
@@ -1145,10 +1144,6 @@
                                           fontSize: `${smallTextFontSize}px`,
                                           fontFamily: largeTextFontFamily,
                                         }}
-=======
-                                        className="w-full break-words text-[11px] leading-tight text-foreground/90"
-                                        style={{ whiteSpace: "pre-wrap", wordBreak: "break-word" }}
->>>>>>> c9bac525
                                       >
                                         {smallText}
                                       </span>
@@ -1322,7 +1317,6 @@
                                                       }}
                                                     >
                                                       <span
-<<<<<<< HEAD
                                                         className="w-full break-words leading-tight text-foreground/90"
                                                         style={{
                                                           whiteSpace: "pre-wrap",
@@ -1330,10 +1324,6 @@
                                                           fontSize: `${smallTextFontSize}px`,
                                                           fontFamily: largeTextFontFamily,
                                                         }}
-=======
-                                                        className="w-full break-words text-[11px] leading-tight text-foreground/90"
-                                                        style={{ whiteSpace: "pre-wrap", wordBreak: "break-word" }}
->>>>>>> c9bac525
                                                       >
                                                         {layoutSmallText}
                                                       </span>
