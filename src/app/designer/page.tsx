--- conflicted
+++ resolved
@@ -346,10 +346,6 @@
       height: `${artworkDisplayHeight}px`,
       width: "auto",
       maxWidth: "none",
-<<<<<<< HEAD
-=======
-      transform: `translate(-50%, -50%) translate(${translateXPx}px, ${translateYPx}px)`,
->>>>>>> e95e59ca
       opacity: 0.95,
     } satisfies CSSProperties;
   }, [artworkDisplayHeight, image]);
@@ -376,24 +372,18 @@
     return books.map((book) => {
       const spineWidthPx = mmToPx(book.spineWidth);
       const jacketHeightPx = mmToPx(book.height);
-<<<<<<< HEAD
       const centerPx = runningOffsetPx + spineWidthPx / 2;
 
       runningOffsetPx += spineWidthPx;
       if (index !== books.length - 1) {
         runningOffsetPx += bookGapPx;
       }
-=======
->>>>>>> e95e59ca
 
       return {
         book,
         spineWidthPx,
         jacketHeightPx,
-<<<<<<< HEAD
         centerPx,
-=======
->>>>>>> e95e59ca
       };
     });
   }, [books]);
@@ -740,11 +730,7 @@
                 <p className="mt-1 text-sm text-muted/80">{strings.blankPagesDescription}</p>
               </div>
               <div className="flex flex-col gap-6">
-<<<<<<< HEAD
                 {booksWithLayout.map(({ book, spineWidthPx, jacketHeightPx, centerPx }, index) => {
-=======
-                {booksWithLayout.map(({ book, spineWidthPx, jacketHeightPx }, index) => {
->>>>>>> e95e59ca
                   const hasArtwork = Boolean(image);
                   const pageCenterGuideWidthPx = spineWidthPx * pdfLayoutScale;
                   const spineHeightPx = jacketHeightPx * pdfLayoutScale;
@@ -824,16 +810,11 @@
                                     )}
                                     <div className="pointer-events-none absolute inset-0">
                                       <div
-<<<<<<< HEAD
                                         className="absolute left-1/2 top-1/2 flex items-center"
                                         style={{
                                           width: `${totalWidthPx}px`,
                                           transform: `translate(-50%, -50%) translateX(${centerShiftPx}px)`,
                                         }}
-=======
-                                        className="absolute left-1/2 top-1/2 flex -translate-x-1/2 -translate-y-1/2 items-center"
-                                        style={{ width: `${totalWidthPx}px` }}
->>>>>>> e95e59ca
                                       >
                                         {booksWithLayout.map(
                                           (
