--- conflicted
+++ resolved
@@ -946,7 +946,6 @@
                     </p>
                   </div>
                   <div className="mt-3 grid gap-3 sm:grid-cols-4">
-<<<<<<< HEAD
                     <div className="flex flex-col gap-3">
                       <label className="flex flex-col gap-1 text-sm">
                         <span className="text-xs uppercase tracking-[0.2em] text-muted">Font</span>
@@ -973,22 +972,6 @@
                         />
                       </label>
                     </div>
-=======
-                    <label className="flex flex-col gap-1 text-sm">
-                      <span className="text-xs uppercase tracking-[0.2em] text-muted">Font</span>
-                      <select
-                        value={largeTextFontFamily}
-                        onChange={handleLargeTextFontFamilyChange}
-                        className="w-full rounded-lg border border-border/40 bg-black/30 px-3 py-2 text-sm text-foreground focus:border-foreground/60 focus:outline-none"
-                      >
-                        {LARGE_TEXT_FONT_OPTIONS.map((option) => (
-                          <option key={option.value} value={option.value}>
-                            {option.label}
-                          </option>
-                        ))}
-                      </select>
-                    </label>
->>>>>>> a45aca47
                     <label className="flex flex-col gap-2 text-sm">
                       <div className="flex items-center justify-between text-xs uppercase tracking-[0.2em] text-muted">
                         <span>Large text size</span>
