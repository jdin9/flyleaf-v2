"use client";

import Link from "next/link";
import Image from "next/image";
import { useSearchParams } from "next/navigation";
import {
  ChangeEvent,
  CSSProperties,
  useCallback,
  useEffect,
  useLayoutEffect,
  useMemo,
  useRef,
  useState,
} from "react";

type BookSettings = {
  id: number;
  spineWidth: number;
  coverWidth: number;
  height: number;
  color: string;
  isbn: string;
  smallText: string;
};

type ImageAsset = {
  url: string;
  width: number;
  height: number;
  name: string;
  mimeType: string;
};

type PreparedImage = {
  asset: ImageAsset;
  notice: string | null;
};

const MAX_BOOKS = 50;
const MIN_IMAGE_WIDTH = 3300;
const MIN_IMAGE_HEIGHT = 5100;
const BOOK_GAP_MM = 2;
const WRAP_MARGIN_CM = 2;
const WRAP_MARGIN_MM = WRAP_MARGIN_CM * 10;
const TOTAL_WRAP_ALLOWANCE_MM = WRAP_MARGIN_MM * 2;
const TOP_MARGIN_MM = 2;
const MM_TO_PX = 3.7795275591; // 96 DPI reference for converting mm to px
const SECTION_HORIZONTAL_PADDING_PX = 24; // Tailwind p-6
const LARGE_TEXT_BASE_FONT_SIZE = 72;
const LARGE_TEXT_MIN_FONT_SIZE = 16;
const LARGE_TEXT_MAX_FONT_SIZE = 160;
const SMALL_TEXT_BASE_FONT_SIZE = 14;
const SMALL_TEXT_MIN_FONT_SIZE = 10;
const SMALL_TEXT_MAX_FONT_SIZE = 32;
const LARGE_TEXT_LINE_HEIGHT = 1.1;
const LARGE_TEXT_MAX_LINES = 3;
const LARGE_TEXT_FONT_OPTIONS = [
  {
    label: "Sans · Inter",
    value: '"Inter", ui-sans-serif, system-ui, -apple-system, "Segoe UI", sans-serif',
  },
  {
    label: "Sans · Montserrat",
    value: '"Montserrat", "Helvetica Neue", Arial, ui-sans-serif, sans-serif',
  },
  {
    label: "Serif · Playfair Display",
    value: '"Playfair Display", "Times New Roman", ui-serif, Georgia, serif',
  },
  {
    label: "Serif · Merriweather",
    value: '"Merriweather", ui-serif, Georgia, "Times New Roman", serif',
  },
  {
    label: "Slab · Roboto Slab",
    value: '"Roboto Slab", ui-serif, "Times New Roman", serif',
  },
];
const strings = {
  blankPagesHeading: "Section 4 · Page previews",
  blankPagesDescription:
    "Each book receives a blank 11×17\" spread. These previews share the live preview’s width so you can plan layouts per book.",
  orderHeading: "Section 5 · Order submission",
  orderDescription: "When you’re ready, submit the latest measurements and artwork details to place the order.",
};

let bookIdCounter = 0;
const createBook = (): BookSettings => ({
  id: ++bookIdCounter,
  spineWidth: 30,
  coverWidth: 140,
  height: 210,
  color: "#1d4ed8",
  isbn: "",
  smallText: "",
});

const mmToPx = (value: number) => value * MM_TO_PX;
const PAGE_WIDTH_IN = 17;
const PAGE_HEIGHT_IN = 11;
const INCH_TO_MM = 25.4;
const PAGE_WIDTH_MM = PAGE_WIDTH_IN * INCH_TO_MM;
const PAGE_HEIGHT_MM = PAGE_HEIGHT_IN * INCH_TO_MM;
const SMALL_TEXT_BOTTOM_OFFSET_MM = INCH_TO_MM / 2;
const PAGE_WIDTH_PX = mmToPx(PAGE_WIDTH_MM);
const PAGE_HEIGHT_PX = mmToPx(PAGE_HEIGHT_MM);

const prepareImageAsset = (blob: Blob, name: string): Promise<PreparedImage> => {
  return new Promise((resolve, reject) => {
    const url = URL.createObjectURL(blob);
    const image = new window.Image();

    image.onload = () => {
      const resolutionWarning =
        image.width < MIN_IMAGE_WIDTH || image.height < MIN_IMAGE_HEIGHT
          ? `This artwork is below the recommended ${MIN_IMAGE_WIDTH}×${MIN_IMAGE_HEIGHT} pixels (11×17" at 300 DPI). It may print with lower quality.`
          : null;

      resolve({
        asset: {
          url,
          width: image.width,
          height: image.height,
          name,
          mimeType: blob.type || "image/*",
        },
        notice: resolutionWarning,
      });
    };

    image.onerror = () => {
      URL.revokeObjectURL(url);
      reject(new Error("Failed to load image asset"));
    };

    image.src = url;
  });
};

export default function DesignerPage() {
  const [books, setBooks] = useState<BookSettings[]>([createBook()]);
  const [image, setImage] = useState<ImageAsset | null>(null);
  const [imageNotice, setImageNotice] = useState<string | null>(null);
  const [zoom, setZoom] = useState(100);
  const [offsetX, setOffsetX] = useState(0);
  const [offsetY, setOffsetY] = useState(0);
  const [largeText, setLargeText] = useState("");
  const [largeTextBaseFontSize, setLargeTextBaseFontSize] = useState(LARGE_TEXT_BASE_FONT_SIZE);
  const [largeTextFontSize, setLargeTextFontSize] = useState(LARGE_TEXT_BASE_FONT_SIZE);
  const [largeTextMaxFontSize, setLargeTextMaxFontSize] = useState(LARGE_TEXT_MAX_FONT_SIZE);
  const [largeTextFontFamily, setLargeTextFontFamily] = useState(
    LARGE_TEXT_FONT_OPTIONS[0]?.value ?? '"Inter", ui-sans-serif, system-ui, -apple-system, "Segoe UI", sans-serif',
  );
  const [smallTextFontSize, setSmallTextFontSize] = useState(SMALL_TEXT_BASE_FONT_SIZE);
  const previewAreaRef = useRef<HTMLDivElement | null>(null);
  const livePreviewSectionRef = useRef<HTMLElement | null>(null);
  const largeTextContainerRef = useRef<HTMLDivElement | null>(null);
  const largeTextRef = useRef<HTMLDivElement | null>(null);
  const [previewBounds, setPreviewBounds] = useState<{ width: number; height: number }>({ width: 0, height: 0 });
  const [livePreviewSectionBounds, setLivePreviewSectionBounds] = useState<{ width: number; height: number }>({
    width: 0,
    height: 0,
  });
  const searchParams = useSearchParams();
  const listingParam = searchParams?.get("listing");

  useEffect(() => {
    return () => {
      if (image) {
        URL.revokeObjectURL(image.url);
      }
    };
  }, [image]);

  const previewBackdropStyle = useMemo<CSSProperties>(() => {
    if (image) return {};

    return {
      backgroundImage:
        "linear-gradient(90deg, rgba(148,163,184,0.08) 1px, transparent 1px), linear-gradient(0deg, rgba(148,163,184,0.08) 1px, transparent 1px)",
      backgroundSize: "80px 80px",
      backgroundColor: "#ffffff",
    };
  }, [image]);

  const assignPreparedImage = useCallback((prepared: PreparedImage) => {
    setImageNotice(prepared.notice);
    setImage((previous) => {
      if (previous) {
        URL.revokeObjectURL(previous.url);
      }
      return prepared.asset;
    });
  }, []);

  const handleLargeTextChange = useCallback((event: ChangeEvent<HTMLTextAreaElement>) => {
    const normalized = event.target.value.replace(/\r\n/g, "\n");
    const lines = normalized.split("\n");

    if (lines.length > LARGE_TEXT_MAX_LINES) {
      setLargeText(lines.slice(0, LARGE_TEXT_MAX_LINES).join("\n"));
      return;
    }

    setLargeText(normalized);
  }, []);

  const handleLargeTextFontFamilyChange = useCallback((event: ChangeEvent<HTMLSelectElement>) => {
    setLargeTextFontFamily(event.target.value);
  }, []);

  const handleImageUpload = useCallback(
    async (event: ChangeEvent<HTMLInputElement>) => {
      const file = event.target.files?.[0];
      if (!file) return;

      if (!file.type.startsWith("image/")) {
        setImageNotice("Please upload a JPEG or PNG file.");
        return;
      }

      try {
        const prepared = await prepareImageAsset(file, file.name);
        assignPreparedImage(prepared);
      } catch {
        setImageNotice("We couldn't read that file. Please try another image.");
      }
    },
    [assignPreparedImage],
  );

  const updateBook = useCallback((id: number, field: keyof BookSettings, rawValue: string) => {
    setBooks((current) =>
      current.map((book) => {
        if (book.id !== id) return book;

        if (field === "color") {
          return { ...book, color: rawValue };
        }

        if (field === "isbn" || field === "smallText") {
          return { ...book, [field]: rawValue };
        }

        const numeric = Number(rawValue);
        if (!Number.isFinite(numeric)) return book;
        return { ...book, [field]: Math.max(numeric, 0) };
      }),
    );
  }, []);

  const addBook = useCallback(() => {
    setBooks((current) => {
      if (current.length >= MAX_BOOKS) return current;
      return [...current, createBook()];
    });
  }, []);

  const removeBook = useCallback((id: number) => {
    setBooks((current) => (current.length > 1 ? current.filter((book) => book.id !== id) : current));
  }, []);

  useEffect(() => {
    if (!listingParam) return;

    let cancelled = false;

    const loadLibraryImage = async () => {
      setImageNotice(null);

      try {
        const response = await fetch(listingParam);
        if (!response.ok) {
          throw new Error("Unable to fetch listing image");
        }

        const blob = await response.blob();
        if (blob.type && !blob.type.startsWith("image/")) {
          throw new Error("Listing asset is not an image");
        }

        const filename = listingParam.split("/").pop() ?? "library-image";
        const prepared = await prepareImageAsset(blob, filename);

        if (cancelled) {
          URL.revokeObjectURL(prepared.asset.url);
          return;
        }

        assignPreparedImage(prepared);
      } catch {
        if (!cancelled) {
          setImageNotice(
            "We couldn't load that artwork from the library. Please choose another image or upload your own.",
          );
        }
      }
    };

    loadLibraryImage();

    return () => {
      cancelled = true;
    };
  }, [assignPreparedImage, listingParam]);

  const totalWidthMm = useMemo(() => {
    if (!books.length) return 0;
    const booksWidth = books.reduce((sum, book) => sum + book.spineWidth, 0);
    const gaps = BOOK_GAP_MM * Math.max(books.length - 1, 0);
    return booksWidth + gaps;
  }, [books]);

  const maxHeightMm = useMemo(
    () => books.reduce((max, book) => Math.max(max, book.height), 0),
    [books],
  );

  const totalWidthPx = Math.max(mmToPx(totalWidthMm), 1);
  const maxHeightPx = Math.max(mmToPx(maxHeightMm), 1);
  const targetArtworkHeightPx = mmToPx(maxHeightMm);
  const topMarginPx = mmToPx(TOP_MARGIN_MM);
  const smallTextBottomOffsetPx = mmToPx(SMALL_TEXT_BOTTOM_OFFSET_MM);

  const artworkBaseScale = useMemo(() => {
    if (!image) return 1;
    if (!image.width || !image.height) return 1;
    if (!Number.isFinite(targetArtworkHeightPx) || targetArtworkHeightPx <= 0) return 1;
    return targetArtworkHeightPx / image.height;
  }, [image, targetArtworkHeightPx]);

  const baseArtworkHeightPx = useMemo(() => {
    if (!image) return maxHeightPx;
    return image.height * artworkBaseScale;
  }, [artworkBaseScale, image, maxHeightPx]);

  const baseArtworkWidthPx = useMemo(() => {
    if (!image) return totalWidthPx;
    return image.width * artworkBaseScale;
  }, [artworkBaseScale, image, totalWidthPx]);

  const minimumArtworkWidthPx = useMemo(
    () => mmToPx(totalWidthMm + TOTAL_WRAP_ALLOWANCE_MM),
    [totalWidthMm],
  );

  const minimumArtworkHeightPx = useMemo(
    () => mmToPx(maxHeightMm + TOP_MARGIN_MM),
    [maxHeightMm],
  );

  const minZoomPercent = useMemo(() => {
    if (!image) return 50;
    if (!baseArtworkWidthPx) return 50;

    const minScaleFromWidth = minimumArtworkWidthPx / baseArtworkWidthPx;
    const minScaleFromHeight =
      baseArtworkHeightPx > 0 ? minimumArtworkHeightPx / baseArtworkHeightPx : 0;

    const minScale = Math.max(minScaleFromWidth, minScaleFromHeight);

    if (!Number.isFinite(minScale) || minScale <= 0) return 50;

    const minPercent = Math.ceil(minScale * 100);
    return Math.min(Math.max(minPercent, 50), 200);
  }, [
    baseArtworkHeightPx,
    baseArtworkWidthPx,
    image,
    minimumArtworkHeightPx,
    minimumArtworkWidthPx,
  ]);

  const resetViewport = useCallback(() => {
    setZoom((currentZoom) => {
      if (currentZoom < minZoomPercent) {
        return minZoomPercent;
      }
      return Math.max(100, minZoomPercent);
    });
    setOffsetX(0);
    setOffsetY(0);
  }, [minZoomPercent]);

  const fallbackScale = useMemo(() => Math.min(1100 / totalWidthPx, 520 / maxHeightPx, 1), [maxHeightPx, totalWidthPx]);

  const previewScale = useMemo(() => {
    if (!previewBounds.width || !previewBounds.height) {
      return fallbackScale;
    }
    return Math.min(previewBounds.width / totalWidthPx, previewBounds.height / maxHeightPx, 1);
  }, [fallbackScale, maxHeightPx, previewBounds.height, previewBounds.width, totalWidthPx]);

  const scaledPreviewWidth = totalWidthPx * previewScale;
  const scaledPreviewHeight = maxHeightPx * previewScale;
  const blankPagePreviewWidth = useMemo(() => {
    if (livePreviewSectionBounds.width > 0) {
      const contentWidth = livePreviewSectionBounds.width - SECTION_HORIZONTAL_PADDING_PX * 2;
      if (Number.isFinite(contentWidth) && contentWidth > 0) {
        return contentWidth;
      }
    }

    const fallbackWidth = scaledPreviewWidth || totalWidthPx * fallbackScale;
    if (!Number.isFinite(fallbackWidth) || fallbackWidth <= 0) return 1;
    return fallbackWidth;
  }, [
    fallbackScale,
    livePreviewSectionBounds.width,
    scaledPreviewWidth,
    totalWidthPx,
  ]);
  const blankPageScale = useMemo(() => {
    if (!Number.isFinite(blankPagePreviewWidth) || blankPagePreviewWidth <= 0) {
      return previewScale;
    }

    if (!Number.isFinite(PAGE_WIDTH_PX) || PAGE_WIDTH_PX <= 0) {
      return previewScale;
    }

    return blankPagePreviewWidth / PAGE_WIDTH_PX;
  }, [blankPagePreviewWidth, previewScale]);

  const blankPagePreviewHeight = Math.max(PAGE_HEIGHT_PX * blankPageScale, 1);

  const zoomScale = zoom / 100;
  const artworkDisplayWidth = baseArtworkWidthPx * zoomScale;
  const artworkDisplayHeight = baseArtworkHeightPx * zoomScale;
  const extraWidth = Math.max(artworkDisplayWidth - totalWidthPx, 0);
  const extraHeight = Math.max(artworkDisplayHeight - maxHeightPx, 0);
  const wrapMarginPx = mmToPx(WRAP_MARGIN_MM);
  const halfExtraWidth = extraWidth / 2;
  const maxHorizontalShiftPx = Math.max(halfExtraWidth - wrapMarginPx, 0);
  const translateXPx = maxHorizontalShiftPx * (offsetX / 100);

  const pdfLayoutBaseWidth = Math.max(PAGE_WIDTH_PX, 1);
  const pdfLayoutBaseHeight = Math.max(PAGE_HEIGHT_PX, 1);

  const pdfLayoutScale = blankPageScale;

  const pdfScaledWidth = Math.max(pdfLayoutBaseWidth * pdfLayoutScale, 1);
  const pdfScaledHeight = Math.max(pdfLayoutBaseHeight * pdfLayoutScale, 1);

  const minVerticalOffsetPercent = useMemo(() => {
    if (!image) return -100;
    if (extraHeight <= 0) return -100;
    if (extraHeight <= topMarginPx) return 100;

    const computed = -100 + (200 * topMarginPx) / extraHeight;
    if (!Number.isFinite(computed)) return -100;

    return Math.min(100, Math.max(-100, computed));
  }, [extraHeight, image, topMarginPx]);

  const constrainedOffsetY = Math.min(100, Math.max(minVerticalOffsetPercent, offsetY));
  const translateYPx = -extraHeight * (constrainedOffsetY / 200);

  const artworkStyle = useMemo<CSSProperties>(() => {
    if (!image) return {};

    return {
      position: "absolute",
      left: "50%",
      top: "50%",
      height: `${artworkDisplayHeight}px`,
      width: "auto",
      maxWidth: "none",
      transform: `translate(-50%, -50%) translate(${translateXPx}px, ${translateYPx}px)`,
      opacity: 0.95,
    } as CSSProperties;
  }, [artworkDisplayHeight, image, translateXPx, translateYPx]);

  const largeTextAreaHeightPx = Math.max(maxHeightPx - topMarginPx, 1);

  useLayoutEffect(() => {
    const containerNode = largeTextContainerRef.current;
    const textNode = largeTextRef.current;

    if (!containerNode || !textNode) {
      const sanitized = Math.min(
        Math.max(largeTextBaseFontSize, LARGE_TEXT_MIN_FONT_SIZE),
        LARGE_TEXT_MAX_FONT_SIZE,
      );
      setLargeTextFontSize(sanitized);
      setLargeTextMaxFontSize(LARGE_TEXT_MAX_FONT_SIZE);
      return;
    }

    if (containerNode.clientWidth <= 0 || containerNode.clientHeight <= 0) {
      const sanitized = Math.min(
        Math.max(largeTextBaseFontSize, LARGE_TEXT_MIN_FONT_SIZE),
        LARGE_TEXT_MAX_FONT_SIZE,
      );
      textNode.style.fontFamily = largeTextFontFamily;
      textNode.style.fontSize = `${sanitized}px`;
      textNode.style.lineHeight = `${LARGE_TEXT_LINE_HEIGHT}`;
      setLargeTextFontSize(sanitized);
      setLargeTextMaxFontSize(LARGE_TEXT_MAX_FONT_SIZE);
      return;
    }

    if (!largeText.trim()) {
      const sanitized = Math.min(
        Math.max(largeTextBaseFontSize, LARGE_TEXT_MIN_FONT_SIZE),
        LARGE_TEXT_MAX_FONT_SIZE,
      );
      textNode.style.fontFamily = largeTextFontFamily;
      textNode.style.fontSize = `${sanitized}px`;
      textNode.style.lineHeight = `${LARGE_TEXT_LINE_HEIGHT}`;
      setLargeTextFontSize(sanitized);
      setLargeTextMaxFontSize(LARGE_TEXT_MAX_FONT_SIZE);
      return;
    }

    const containerWidth = containerNode.clientWidth;
    const containerHeight = containerNode.clientHeight;
    const computeFittableFontSize = (startingSize: number) => {
      let size = Math.min(
        Math.max(startingSize, LARGE_TEXT_MIN_FONT_SIZE),
        LARGE_TEXT_MAX_FONT_SIZE,
      );

      textNode.style.fontSize = `${size}px`;
      textNode.style.lineHeight = `${LARGE_TEXT_LINE_HEIGHT}`;
      textNode.style.fontFamily = largeTextFontFamily;

      while (size > LARGE_TEXT_MIN_FONT_SIZE) {
        const lineHeightPx = size * LARGE_TEXT_LINE_HEIGHT;
        const maxAllowedHeight = Math.min(containerHeight, lineHeightPx * LARGE_TEXT_MAX_LINES);
        const exceedsHeight = textNode.scrollHeight > maxAllowedHeight + 0.5;
        const exceedsWidth = textNode.scrollWidth > containerWidth + 0.5;

        if (!exceedsHeight && !exceedsWidth) {
          break;
        }

        size -= 1;
        textNode.style.fontSize = `${size}px`;
      }

      return size;
    };

    const maxFittableSize = computeFittableFontSize(LARGE_TEXT_MAX_FONT_SIZE);
    const desiredSize = computeFittableFontSize(largeTextBaseFontSize);

    setLargeTextFontSize((current) => (current === desiredSize ? current : desiredSize));
    setLargeTextMaxFontSize((current) => (current === maxFittableSize ? current : maxFittableSize));
  }, [
    largeText,
    largeTextAreaHeightPx,
    largeTextBaseFontSize,
    largeTextFontFamily,
    totalWidthPx,
  ]);

  const section4ArtworkBaseStyle = useMemo<CSSProperties | null>(() => {
    if (!image) return null;

    return {
      position: "absolute",
      left: "50%",
      top: "50%",
      height: `${artworkDisplayHeight}px`,
      width: "auto",
      maxWidth: "none",
      opacity: 0.95,
    } satisfies CSSProperties;
  }, [artworkDisplayHeight, image]);

  const bookBaselineFromCenterPx = maxHeightPx / 2;

  const bookGapPx = mmToPx(BOOK_GAP_MM);
  const booksWithLayout = useMemo(() => {
    let runningOffsetPx = 0;

    return books.map((book, index) => {
      const spineWidthPx = mmToPx(book.spineWidth);
      const jacketHeightPx = mmToPx(book.height);
      const centerPx = runningOffsetPx + spineWidthPx / 2;

      runningOffsetPx += spineWidthPx;
      if (index !== books.length - 1) {
        runningOffsetPx += bookGapPx;
      }

      return {
        book,
        spineWidthPx,
        jacketHeightPx,
        centerPx,
      };
    });
  }, [bookGapPx, books]);

  useEffect(() => {
    setZoom((current) => {
      if (current < minZoomPercent) return minZoomPercent;
      if (current > 200) return 200;
      return current;
    });
  }, [minZoomPercent]);

  useEffect(() => {
    setOffsetY((current) => {
      if (current < minVerticalOffsetPercent) return minVerticalOffsetPercent;
      if (current > 100) return 100;
      return current;
    });
  }, [minVerticalOffsetPercent]);

  useEffect(() => {
    const node = previewAreaRef.current;
    if (!node) return;

    const updateBounds = (width: number, height: number) => {
      setPreviewBounds((current) => {
        if (current.width === width && current.height === height) return current;
        return { width, height };
      });
    };

    updateBounds(node.clientWidth, node.clientHeight);

    if (typeof ResizeObserver !== "undefined") {
      const observer = new ResizeObserver((entries) => {
        const entry = entries[0];
        if (!entry) return;
        const { width, height } = entry.contentRect;
        updateBounds(width, height);
      });

      observer.observe(node);
      return () => observer.disconnect();
    }

    const handleResize = () => {
      const rect = node.getBoundingClientRect();
      updateBounds(rect.width, rect.height);
    };

    window.addEventListener("resize", handleResize);
    return () => window.removeEventListener("resize", handleResize);
  }, []);

  useEffect(() => {
    const node = livePreviewSectionRef.current;
    if (!node) return;

    const updateBounds = (width: number, height: number) => {
      setLivePreviewSectionBounds((current) => {
        if (current.width === width && current.height === height) return current;
        return { width, height };
      });
    };

    updateBounds(node.clientWidth, node.clientHeight);

    if (typeof ResizeObserver !== "undefined") {
      const observer = new ResizeObserver((entries) => {
        const entry = entries[0];
        if (!entry) return;
        const { width, height } = entry.contentRect;
        updateBounds(width, height);
      });

      observer.observe(node);
      return () => observer.disconnect();
    }

    const handleResize = () => {
      const rect = node.getBoundingClientRect();
      updateBounds(rect.width, rect.height);
    };

    window.addEventListener("resize", handleResize);
    return () => window.removeEventListener("resize", handleResize);
  }, []);

  return (
    <div className="min-h-screen bg-[radial-gradient(circle_at_top,_#0b1224,_#05060a)] text-foreground">
      <header className="border-b border-border/40 bg-black/30 backdrop-blur">
        <div className="mx-auto flex max-w-6xl items-center justify-between px-6 py-4">
          <div>
            <p className="text-xs uppercase tracking-[0.4em] text-muted">Flyleaf</p>
            <h1 className="text-lg font-semibold">Dust Jacket Designer</h1>
          </div>
          <nav className="flex items-center gap-4 text-sm text-muted">
            <Link className="transition hover:text-foreground" href="/">
              Home
            </Link>
            <span className="rounded-full border border-border/40 px-3 py-1 text-[11px] uppercase tracking-[0.3em]">
              docs/decisions.md
            </span>
          </nav>
        </div>
      </header>

      <main className="flex w-full flex-col gap-6 px-6 py-8">
        <div className="grid w-full gap-6 lg:grid-cols-[320px_minmax(0,1fr)] lg:items-start">
          <aside className="flex h-fit flex-col gap-4 rounded-2xl border border-border/30 bg-panel/60 p-6 shadow-lg shadow-black/20">
            <div>
              <h2 className="text-sm font-semibold uppercase tracking-[0.25em] text-muted">Section 1 · Book details</h2>
              <p className="mt-1 text-sm text-muted/80">
                Upload artwork and configure each book’s precise measurements in millimetres.
              </p>
            </div>

            <label
              htmlFor="jacket-artwork"
              className="group flex cursor-pointer flex-col items-center justify-center gap-2 rounded-xl border border-dashed border-border/50 bg-black/20 p-6 text-center text-sm transition hover:border-foreground/60 hover:bg-black/30"
            >
              <svg
                aria-hidden
                viewBox="0 0 24 24"
                className="h-10 w-10 text-muted transition group-hover:text-foreground"
                fill="none"
                stroke="currentColor"
                strokeWidth="1.5"
              >
                <path
                  strokeLinecap="round"
                  strokeLinejoin="round"
                  d="M3 16.5v1.25A2.25 2.25 0 0 0 5.25 20h13.5A2.25 2.25 0 0 0 21 17.75V16.5m-9 0V4.5m0 0L6.75 8.25M12 4.5l5.25 3.75"
                />
              </svg>
              <span className="font-medium">{image ? "Change dust jacket artwork" : "Upload dust jacket artwork"}</span>
              <span className="text-xs text-muted">JPEG or PNG · recommended {MIN_IMAGE_WIDTH}×{MIN_IMAGE_HEIGHT}px</span>
              <input id="jacket-artwork" type="file" accept="image/jpeg,image/png" onChange={handleImageUpload} className="sr-only" />
            </label>
            {image && (
              <p className="text-xs text-muted">
                <span className="font-medium text-foreground">Loaded:</span> {image.name} ({image.width}×{image.height})
              </p>
            )}
            {imageNotice && <p className="text-xs text-amber-300">{imageNotice}</p>}

            <label className="flex flex-col gap-2 text-sm">
              <span className="text-xs uppercase tracking-[0.2em] text-muted">Large text</span>
              <textarea
                value={largeText}
                onChange={handleLargeTextChange}
                rows={3}
                className="w-full resize-none rounded-lg border border-border/40 bg-transparent px-3 py-2 text-sm text-foreground placeholder:text-muted/70 focus:border-foreground/60 focus:outline-none"
                placeholder="Enter text here to be displayed across all of the spines"
                style={{ fontFamily: largeTextFontFamily }}
              />
              <span className="text-[11px] uppercase tracking-[0.25em] text-muted">
                Displayed across all spines in the live preview
              </span>
            </label>

            <div className="mt-2 flex flex-col gap-4">
              {books.map((book, index) => (
                <div key={book.id} className="rounded-xl border border-border/30 bg-black/20 p-4">
                  <div className="flex items-center justify-between">
                    <h3 className="text-sm font-semibold text-foreground/90">Book {index + 1}</h3>
                    <button
                      type="button"
                      onClick={() => removeBook(book.id)}
                      disabled={books.length === 1}
                      className="text-xs text-muted transition hover:text-red-300 disabled:cursor-not-allowed disabled:opacity-40"
                    >
                      Remove
                    </button>
                  </div>
                  <div className="mt-3 grid grid-cols-2 gap-3 text-xs">
                    <label className="col-span-2 flex flex-col gap-1 sm:col-span-1">
                      <span className="text-muted/80">ISBN #</span>
                      <input
                        type="text"
                        value={book.isbn}
                        onChange={(event) => updateBook(book.id, "isbn", event.target.value)}
                        className="w-full rounded-lg border border-border/40 bg-black/30 px-2 py-1 text-foreground focus:border-foreground/60 focus:outline-none"
                        placeholder="Optional"
                        inputMode="numeric"
                      />
                    </label>
                    <label className="col-span-2 flex flex-col gap-1">
                      <span className="text-muted/80">Small text</span>
                      <textarea
                        value={book.smallText}
                        onChange={(event) => updateBook(book.id, "smallText", event.target.value)}
                        rows={2}
                        className="w-full resize-none rounded-lg border border-border/40 bg-black/30 px-2 py-1 text-foreground focus:border-foreground/60 focus:outline-none"
                        placeholder="Optional text shown near the bottom of this spine"
                      />
                    </label>
                    <label className="flex flex-col gap-1">
                      <span className="text-muted/80">Spine width (mm)</span>
                      <input
                        type="number"
                        min={0}
                        value={book.spineWidth}
                        onChange={(event) => updateBook(book.id, "spineWidth", event.target.value)}
                        className="w-full rounded-lg border border-border/40 bg-black/30 px-2 py-1 text-foreground focus:border-foreground/60 focus:outline-none"
                      />
                    </label>
                    <label className="flex flex-col gap-1">
                      <span className="text-muted/80">Cover width (mm)</span>
                      <input
                        type="number"
                        min={0}
                        value={book.coverWidth}
                        onChange={(event) => updateBook(book.id, "coverWidth", event.target.value)}
                        className="w-full rounded-lg border border-border/40 bg-black/30 px-2 py-1 text-foreground focus:border-foreground/60 focus:outline-none"
                      />
                    </label>
                    <label className="flex flex-col gap-1">
                      <span className="text-muted/80">Height (mm)</span>
                      <input
                        type="number"
                        min={0}
                        value={book.height}
                        onChange={(event) => updateBook(book.id, "height", event.target.value)}
                        className="w-full rounded-lg border border-border/40 bg-black/30 px-2 py-1 text-foreground focus:border-foreground/60 focus:outline-none"
                      />
                    </label>
                    <label className="flex flex-col gap-1">
                      <span className="text-muted/80">Base colour</span>
                      <input
                        type="color"
                        value={book.color}
                        onChange={(event) => updateBook(book.id, "color", event.target.value)}
                        className="h-9 w-full cursor-pointer rounded-lg border border-border/40 bg-black/30 p-1"
                      />
                    </label>
                  </div>
                </div>
              ))}
            <button
              type="button"
              onClick={addBook}
              disabled={books.length >= MAX_BOOKS}
              className="inline-flex items-center justify-center rounded-lg border border-border/30 bg-black/20 px-3 py-2 text-sm font-medium text-foreground transition hover:border-foreground/60 hover:bg-black/30 disabled:cursor-not-allowed disabled:opacity-40"
            >
              Add another book ({books.length}/{MAX_BOOKS})
            </button>
            <section className="rounded-xl border border-border/30 bg-black/20 p-4">
              <div>
                <h2 className="text-sm font-semibold uppercase tracking-[0.25em] text-muted">
                  {strings.orderHeading}
                </h2>
                <p className="mt-1 text-sm text-muted/80">{strings.orderDescription}</p>
              </div>
              <button
                type="button"
                className="mt-4 inline-flex w-full items-center justify-center rounded-lg bg-foreground px-4 py-2 text-sm font-semibold text-background transition hover:bg-foreground/90"
              >
                Submit order
              </button>
            </section>
          </div>
        </aside>

          <div className="flex flex-col gap-6">
            <div className="rounded-2xl border border-border/30 bg-panel/60 p-6 shadow-lg shadow-black/20">
              <div className="flex flex-col gap-4">
                <div>
                  <h2 className="text-sm font-semibold uppercase tracking-[0.25em] text-muted">Section 2 · Design dashboard</h2>
                  <p className="mt-1 text-sm text-muted/80">Adjust the shared artwork viewport. Movements apply to the background image only.</p>
                </div>
                <div className="grid gap-4 sm:grid-cols-3">
                  <label className="flex flex-col gap-2 text-sm">
                    <div className="flex items-center justify-between text-xs uppercase tracking-[0.2em] text-muted">
                      <span>Zoom</span>
                      <span>{zoom}%</span>
                    </div>
                    <input
                      type="range"
                      min={minZoomPercent}
                      max={200}
                      value={zoom}
                      onChange={(event) => setZoom(Number(event.target.value))}
                    />
                  </label>
                  <label className="flex flex-col gap-2 text-sm">
                    <div className="flex items-center justify-between text-xs uppercase tracking-[0.2em] text-muted">
                      <span>Horizontal offset</span>
                      <span>{offsetX}%</span>
                    </div>
                    <input type="range" min={-100} max={100} value={offsetX} onChange={(event) => setOffsetX(Number(event.target.value))} />
                  </label>
                  <label className="flex flex-col gap-2 text-sm">
                    <div className="flex items-center justify-between text-xs uppercase tracking-[0.2em] text-muted">
                      <span>Vertical offset</span>
                      <span>{constrainedOffsetY.toFixed(1)}%</span>
                    </div>
                    <input
                      type="range"
                      min={minVerticalOffsetPercent}
                      max={100}
                      step={0.1}
                      value={constrainedOffsetY}
                      onChange={(event) => {
                        const value = Number(event.target.value);
                        if (!Number.isFinite(value)) return;
                        setOffsetY(Math.min(100, Math.max(minVerticalOffsetPercent, value)));
                      }}
                    />
                    <span className="mt-1 text-[10px] uppercase tracking-[0.3em] text-muted">
                      {minVerticalOffsetPercent.toFixed(1)}% = top limit · 100% = bottom
                    </span>
                  </label>
                </div>
                <div className="rounded-xl border border-border/20 bg-black/10 p-4">
                  <div>
                    <h3 className="text-xs font-semibold uppercase tracking-[0.2em] text-muted">Text</h3>
                    <p className="mt-1 text-xs text-muted/80">
                      Choose a font and starting sizes for the overlay text.
                    </p>
                  </div>
                  <div className="mt-3 grid gap-3 sm:grid-cols-3">
                    <label className="flex flex-col gap-1 text-sm">
                      <span className="text-xs uppercase tracking-[0.2em] text-muted">Font</span>
                      <select
                        value={largeTextFontFamily}
                        onChange={handleLargeTextFontFamilyChange}
                        className="w-full rounded-lg border border-border/40 bg-black/30 px-3 py-2 text-sm text-foreground focus:border-foreground/60 focus:outline-none"
                      >
                        {LARGE_TEXT_FONT_OPTIONS.map((option) => (
                          <option key={option.value} value={option.value}>
                            {option.label}
                          </option>
                        ))}
                      </select>
                    </label>
                    <label className="flex flex-col gap-2 text-sm">
                      <div className="flex items-center justify-between text-xs uppercase tracking-[0.2em] text-muted">
                        <span>Large text size</span>
                        <span>
                          {largeTextMaxFontSize > 0
                            ? `${Math.round((largeTextFontSize / largeTextMaxFontSize) * 100)}%`
                            : "0%"}
                        </span>
                      </div>
                      <input
                        type="range"
                        min={0}
                        max={100}
                        step={1}
                        value={(() => {
                          const effectiveMax = Math.max(
                            largeTextMaxFontSize,
                            LARGE_TEXT_MIN_FONT_SIZE,
                          );
                          const range = effectiveMax - LARGE_TEXT_MIN_FONT_SIZE;
                          if (range <= 0) {
                            return 100;
                          }
                          const clampedBase = Math.min(
                            Math.max(largeTextBaseFontSize, LARGE_TEXT_MIN_FONT_SIZE),
                            effectiveMax,
                          );
                          return Math.round(
                            ((clampedBase - LARGE_TEXT_MIN_FONT_SIZE) / range) * 100,
                          );
                        })()}
                        onChange={(event) => {
                          const percent = Number(event.target.value);
                          if (!Number.isFinite(percent)) return;
                          const clampedPercent = Math.min(Math.max(percent, 0), 100);
                          const effectiveMax = Math.max(
                            largeTextMaxFontSize,
                            LARGE_TEXT_MIN_FONT_SIZE,
                          );
                          const range = effectiveMax - LARGE_TEXT_MIN_FONT_SIZE;
                          if (range <= 0) {
                            setLargeTextBaseFontSize(effectiveMax);
                            return;
                          }
                          const newSize = Math.round(
                            LARGE_TEXT_MIN_FONT_SIZE + (range * clampedPercent) / 100,
                          );
                          setLargeTextBaseFontSize(newSize);
                        }}
                        className="h-1.5"
                      />
                    </label>
                    <label className="flex flex-col gap-2 text-sm">
                      <div className="flex items-center justify-between text-xs uppercase tracking-[0.2em] text-muted">
                        <span>Small text size</span>
                        <span>
                          {SMALL_TEXT_MAX_FONT_SIZE > 0
                            ? `${Math.round(
                                (smallTextFontSize / SMALL_TEXT_MAX_FONT_SIZE) * 100,
                              )}%`
                            : "0%"}
                        </span>
                      </div>
                      <input
                        type="range"
                        min={0}
                        max={100}
                        step={1}
                        value={(() => {
                          const range = SMALL_TEXT_MAX_FONT_SIZE - SMALL_TEXT_MIN_FONT_SIZE;
                          if (range <= 0) {
                            return 100;
                          }
                          const clampedBase = Math.min(
                            Math.max(smallTextFontSize, SMALL_TEXT_MIN_FONT_SIZE),
                            SMALL_TEXT_MAX_FONT_SIZE,
                          );
                          return Math.round(
                            ((clampedBase - SMALL_TEXT_MIN_FONT_SIZE) / range) * 100,
                          );
                        })()}
                        onChange={(event) => {
                          const percent = Number(event.target.value);
                          if (!Number.isFinite(percent)) return;
                          const clampedPercent = Math.min(Math.max(percent, 0), 100);
                          const range = SMALL_TEXT_MAX_FONT_SIZE - SMALL_TEXT_MIN_FONT_SIZE;
                          if (range <= 0) {
                            setSmallTextFontSize(SMALL_TEXT_MAX_FONT_SIZE);
                            return;
                          }
                          const newSize = Math.round(
                            SMALL_TEXT_MIN_FONT_SIZE + (range * clampedPercent) / 100,
                          );
                          setSmallTextFontSize(newSize);
                        }}
                        className="h-1.5"
                      />
                    </label>
                  </div>
                </div>
                <div className="flex flex-wrap items-center justify-between gap-2 text-xs text-muted">
                  <p>Preview width: {Math.round(totalWidthMm)} mm · tallest book: {Math.round(maxHeightMm)} mm</p>
                  <button
                    type="button"
                    onClick={resetViewport}
                    className="rounded-full border border-border/40 px-3 py-1 text-[11px] uppercase tracking-[0.2em] transition hover:border-foreground/70 hover:text-foreground"
                  >
                    Reset viewport
                  </button>
                </div>
              </div>
            </div>

            <section
              ref={livePreviewSectionRef}
              className="flex min-h-[520px] flex-col rounded-2xl border border-border/30 bg-panel/60 p-6 shadow-lg shadow-black/20"
            >
              <div className="mb-4">
                <h2 className="text-sm font-semibold uppercase tracking-[0.25em] text-muted">Section 3 · Live preview</h2>
                <p className="mt-1 text-sm text-muted/80">
                  Preview focuses on each book’s spine measurements. The artwork layer sits behind the spines and responds to your dashboard controls.
                </p>
              </div>
              <div ref={previewAreaRef} className="flex flex-1 overflow-hidden rounded-xl border border-border/20 bg-black/40 p-6">
                <div className="mx-auto flex h-full w-full max-w-full items-center justify-center">
                  <div className="relative" style={{ width: `${scaledPreviewWidth}px`, height: `${scaledPreviewHeight}px` }}>
                    <div
                      className="absolute inset-0 origin-top-left"
                      style={{ width: `${totalWidthPx}px`, height: `${maxHeightPx}px`, transform: `scale(${previewScale})` }}
                    >
                      <div className="relative h-full w-full overflow-hidden rounded-lg" style={previewBackdropStyle}>
                        {image ? (
                          <Image
                            src={image.url}
                            alt="Dust jacket artwork"
                            width={image.width}
                            height={image.height}
                            unoptimized
                            className="pointer-events-none select-none"
                            style={artworkStyle}
                            sizes="100vw"
                          />
                        ) : (
                          <div className="absolute inset-0 z-20 flex items-center justify-center text-sm text-muted">
                            Upload artwork to see the live preview.
                          </div>
                        )}
                        {totalWidthPx > 0 && (
                          <div
                            ref={largeTextContainerRef}
                            className="pointer-events-none absolute left-1/2 z-30 flex -translate-x-1/2 items-center justify-center text-center"
                            style={{
                              width: `${totalWidthPx}px`,
                              height: `${largeTextAreaHeightPx}px`,
                              top: `${topMarginPx}px`,
                            }}
                          >
                            <div
                              ref={largeTextRef}
                              className="max-w-full px-6 font-semibold tracking-[0.2em] text-foreground/90"
                              style={{
                                fontSize: `${largeTextFontSize}px`,
                                lineHeight: LARGE_TEXT_LINE_HEIGHT,
                                fontFamily: largeTextFontFamily,
                                whiteSpace: "pre-wrap",
                                wordBreak: "break-word",
                                overflow: "hidden",
                              }}
                            >
                              {largeText}
                            </div>
                          </div>
                        )}
                        <div
                          className="relative z-10 flex h-full items-start"
                          style={{ paddingTop: topMarginPx }}
                        >
                          {books.map((book, index) => {
                            const trimmedIsbn = book.isbn.trim();
                            const smallText = book.smallText.trim();
                            const spineWidthPx = mmToPx(book.spineWidth);
                            const jacketHeightPx = mmToPx(book.height);
                            const heightDifferencePx = maxHeightPx - topMarginPx - jacketHeightPx;

                            return (
                              <div
                                key={book.id}
                                className="flex flex-col items-center"
                                style={{ marginRight: index === books.length - 1 ? 0 : mmToPx(BOOK_GAP_MM) }}
                              >
                                <div
                                  className="relative flex h-full items-center justify-center overflow-hidden rounded border bg-foreground/5 shadow-lg shadow-black/40"
                                  style={{
                                    width: `${spineWidthPx}px`,
                                    height: `${jacketHeightPx}px`,
                                    marginTop: `${heightDifferencePx}px`,
                                    backgroundColor: `${book.color}33`,
                                    borderColor: book.color,
                                  }}
                                >
                                  {smallText.length > 0 ? (
                                    <div
                                      className="pointer-events-none absolute left-1/2 flex -translate-x-1/2 justify-center text-center"
                                      style={{
                                        bottom: `${smallTextBottomOffsetPx}px`,
                                        width: "100%",
                                        maxWidth: "100%",
                                        boxSizing: "border-box",
                                        padding: "0 4px",
                                      }}
                                    >
                                      <span
                                        className="w-full break-words leading-tight text-foreground/90"
                                        style={{
                                          whiteSpace: "pre-wrap",
                                          wordBreak: "break-word",
                                          fontSize: `${smallTextFontSize}px`,
                                          fontFamily: largeTextFontFamily,
                                        }}
                                      >
                                        {smallText}
                                      </span>
                                    </div>
                                  ) : null}
                                </div>
                                <div className="mt-2 flex flex-col items-center gap-1 text-center">
                                  <p className="text-[10px] uppercase tracking-[0.3em] text-muted">{`Book ${index + 1}`}</p>
                                  {trimmedIsbn.length > 0 ? (
                                    <p className="text-[10px] uppercase tracking-[0.3em] text-muted/70">ISBN #{trimmedIsbn}</p>
                                  ) : null}
                                </div>
                              </div>
                            );
                          })}
                        </div>
                      </div>
                    </div>
                  </div>
                </div>
              </div>
            </section>
            <section
              className="flex flex-col rounded-2xl border border-border/30 bg-panel/60 p-6 shadow-lg shadow-black/20"
              style={
                livePreviewSectionBounds.width
                  ? { width: `${livePreviewSectionBounds.width}px` }
                  : undefined
              }
            >
              <div className="mb-4">
                <h2 className="text-sm font-semibold uppercase tracking-[0.25em] text-muted">{strings.blankPagesHeading}</h2>
                <p className="mt-1 text-sm text-muted/80">{strings.blankPagesDescription}</p>
              </div>
              <div className="flex flex-col gap-6">
                {booksWithLayout.map(({ book, spineWidthPx, centerPx, jacketHeightPx }, index) => {
                  const hasArtwork = Boolean(image);
                  const pageCenterGuideWidthPx = spineWidthPx * pdfLayoutScale;
                  const guideWidthPx = Number.isFinite(pageCenterGuideWidthPx)
                    ? Math.max(pageCenterGuideWidthPx, 1)
                    : 1;
                  const pageCenterGuideHeightPx = jacketHeightPx * pdfLayoutScale;
                  const guideHeightPx = Number.isFinite(pageCenterGuideHeightPx)
                    ? Math.max(pageCenterGuideHeightPx, 1)
                    : 1;
                  const stackCenterPx = totalWidthPx / 2;
                  const rawCenterShiftPx = stackCenterPx - centerPx;
                  const centerShiftPx = Number.isFinite(rawCenterShiftPx) ? rawCenterShiftPx : 0;
                  const artworkShiftXPx = translateXPx + centerShiftPx;
                  const bookOutlineBottomFromCenterPx = jacketHeightPx / 2;
                  const pdfBaselineShiftPx = Number.isFinite(bookOutlineBottomFromCenterPx - bookBaselineFromCenterPx)
<<<<<<< HEAD
                    ? bookOutlineBottomFromCenterPx - bookBaselineFromCenterPx - topMarginPx
=======
                    ? bookOutlineBottomFromCenterPx - bookBaselineFromCenterPx
>>>>>>> 1b415fd9
                    : 0;
                  const section4ArtworkStyle = section4ArtworkBaseStyle
                    ? {
                        ...section4ArtworkBaseStyle,
                        transform: `translate(-50%, -50%) translate(${artworkShiftXPx}px, ${translateYPx + pdfBaselineShiftPx}px)`,
                      }
                    : undefined;

                  const trimmedIsbn = book.isbn.trim();

                  return (
                    <div key={book.id} className="flex flex-col items-center gap-3">
                      <div className="flex w-full flex-wrap items-start justify-between gap-2 text-xs uppercase tracking-[0.2em] text-muted">
                        <div className="flex flex-col">
                          <span className="font-semibold tracking-[0.25em] text-foreground/80">{`Book ${index + 1}`}</span>
                          {trimmedIsbn.length > 0 ? (
                            <span className="mt-1 text-[10px] tracking-[0.25em] text-muted/70">ISBN #{trimmedIsbn}</span>
                          ) : null}
                        </div>
                        <span>11×17&quot; spread</span>
                      </div>
                      <div className="flex w-full justify-center">
                        <div
                          className="relative overflow-hidden rounded-xl border border-border/30 bg-white shadow-lg shadow-black/20"
                          style={{ width: `${blankPagePreviewWidth}px`, height: `${blankPagePreviewHeight}px` }}
                        >
                          <div className="pointer-events-none absolute inset-4 rounded-lg border border-dashed border-border/40 bg-white/80" />
                          <div className="pointer-events-none absolute left-1/2 top-4 bottom-4 w-px -translate-x-1/2 bg-border/30" />
                          <div className="pointer-events-none absolute inset-0 z-0 flex items-center justify-center">
                            <div
                              className="relative flex items-center justify-center overflow-hidden rounded border bg-foreground/10"
                              style={{
                                width: `${guideWidthPx}px`,
                                height: `${guideHeightPx}px`,
                                borderColor: book.color,
                                backgroundColor: `${book.color}22`,
                              }}
                            />
                          </div>
                          {hasArtwork ? (
                            <div className="absolute inset-0 z-10 flex items-center justify-center">
                              <div
                                className="relative"
                                style={{
                                  width: `${pdfScaledWidth}px`,
                                  height: `${pdfScaledHeight}px`,
                                }}
                              >
                                <div
                                  className="absolute left-0 top-0"
                                  style={{
                                    width: `${pdfLayoutBaseWidth}px`,
                                    height: `${pdfLayoutBaseHeight}px`,
                                    transformOrigin: "top left",
                                    transform: `scale(${pdfLayoutScale})`,
                                  }}
                                >
                                  <div
                                    className="relative h-full w-full overflow-hidden rounded-lg bg-white"
                                    style={previewBackdropStyle}
                                  >
                                    <Image
                                      src={image!.url}
                                      alt={`Dust jacket artwork for book ${index + 1}`}
                                      width={image!.width}
                                      height={image!.height}
                                      unoptimized
                                      className="pointer-events-none select-none"
                                      style={section4ArtworkStyle}
                                      sizes="100vw"
                                    />
                                    <div className="pointer-events-none absolute inset-0">
                                      <div
                                        className="absolute left-1/2 top-1/2 flex items-center"
                                        style={{
                                          width: `${totalWidthPx}px`,
                                          height: `${maxHeightPx}px`,
                                          transform: `translate(-50%, -50%) translate(${centerShiftPx}px, 0)`,
                                        }}
                                      >
                                        {booksWithLayout.map(
                                          (
                                            {
                                              book: layoutBook,
                                              spineWidthPx: layoutSpineWidthPx,
                                              jacketHeightPx: layoutJacketHeightPx,
                                            },
                                            layoutIndex,
                                          ) => {
                                            const isCurrentBook = layoutBook.id === book.id;
                                            const layoutIsbn = layoutBook.isbn.trim();
                                            const layoutSmallText = layoutBook.smallText.trim();

                                            return (
                                              <div
                                                key={layoutBook.id}
                                                aria-hidden={!isCurrentBook}
                                                className="flex flex-col items-center"
                                                style={{
                                                  marginRight:
                                                    layoutIndex === booksWithLayout.length - 1 ? 0 : bookGapPx,
                                                  visibility: isCurrentBook ? "visible" : "hidden",
                                                }}
                                              >
                                                <div
                                                  className="relative flex items-center justify-center overflow-hidden rounded border bg-foreground/5 shadow-lg shadow-black/40"
                                                  style={{
                                                    width: `${layoutSpineWidthPx}px`,
                                                    height: `${layoutJacketHeightPx}px`,
                                                    backgroundColor: `${layoutBook.color}33`,
                                                    borderColor: layoutBook.color,
                                                  }}
                                                >
                                                  {layoutSmallText.length > 0 ? (
                                                    <div
                                                      className="pointer-events-none absolute left-1/2 flex -translate-x-1/2 justify-center text-center"
                                                      style={{
                                                        bottom: `${smallTextBottomOffsetPx}px`,
                                                        width: "100%",
                                                        maxWidth: "100%",
                                                        boxSizing: "border-box",
                                                        padding: "0 4px",
                                                      }}
                                                    >
                                                      <span
                                                        className="w-full break-words leading-tight text-foreground/90"
                                                        style={{
                                                          whiteSpace: "pre-wrap",
                                                          wordBreak: "break-word",
                                                          fontSize: `${smallTextFontSize}px`,
                                                          fontFamily: largeTextFontFamily,
                                                        }}
                                                      >
                                                        {layoutSmallText}
                                                      </span>
                                                    </div>
                                                  ) : null}
                                                </div>
                                                <div
                                                  className={`mt-2 flex flex-col items-center gap-1 text-center ${
                                                    isCurrentBook ? "" : "opacity-0"
                                                  }`}
                                                >
                                                  <p className="text-[10px] uppercase tracking-[0.3em] text-muted">
                                                    {`Book ${layoutIndex + 1}`}
                                                  </p>
                                                  {layoutIsbn.length > 0 ? (
                                                    <p className="text-[10px] uppercase tracking-[0.3em] text-muted/70">
                                                      ISBN #{layoutIsbn}
                                                    </p>
                                                  ) : null}
                                                </div>
                                              </div>
                                            );
                                          },
                                        )}
                                      </div>
                                    </div>
                                  </div>
                                </div>
                              </div>
                            </div>
                          ) : (
                            <div className="absolute inset-0 flex items-center justify-center text-sm text-muted">
                              Upload artwork to populate this page preview.
                            </div>
                          )}
                        </div>
                      </div>
                    </div>
                  );
                })}
              </div>
            </section>
          </div>
        </div>

      </main>
    </div>
  );
}<|MERGE_RESOLUTION|>--- conflicted
+++ resolved
@@ -1197,11 +1197,7 @@
                   const artworkShiftXPx = translateXPx + centerShiftPx;
                   const bookOutlineBottomFromCenterPx = jacketHeightPx / 2;
                   const pdfBaselineShiftPx = Number.isFinite(bookOutlineBottomFromCenterPx - bookBaselineFromCenterPx)
-<<<<<<< HEAD
                     ? bookOutlineBottomFromCenterPx - bookBaselineFromCenterPx - topMarginPx
-=======
-                    ? bookOutlineBottomFromCenterPx - bookBaselineFromCenterPx
->>>>>>> 1b415fd9
                     : 0;
                   const section4ArtworkStyle = section4ArtworkBaseStyle
                     ? {
